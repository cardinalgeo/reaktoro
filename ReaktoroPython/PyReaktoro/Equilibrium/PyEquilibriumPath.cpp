// Reaktoro is a unified framework for modeling chemically reactive systems.
//
// Copyright (C) 2014-2015 Allan Leal
//
// This program is free software: you can redistribute it and/or modify
// it under the terms of the GNU General Public License as published by
// the Free Software Foundation, either version 3 of the License, or
// (at your option) any later version.
//
// This program is distributed in the hope that it will be useful,
// but WITHOUT ANY WARRANTY; without even the implied warranty of
// MERCHANTABILITY or FITNESS FOR A PARTICULAR PURPOSE. See the
// GNU General Public License for more details.
//
// You should have received a copy of the GNU General Public License
// along with this program. If not, see <http://www.gnu.org/licenses/>.

#include "PyEquilibriumPath.hpp"

// Boost includes
#include <boost/python.hpp>
namespace py = boost::python;

// Reaktoro includes
#include <Reaktoro/Core/ChemicalOutput.hpp>
#include <Reaktoro/Core/ChemicalPlot.hpp>
#include <Reaktoro/Core/ChemicalSystem.hpp>
#include <Reaktoro/Core/ChemicalState.hpp>
#include <Reaktoro/Core/Partition.hpp>
#include <Reaktoro/Equilibrium/EquilibriumPath.hpp>

namespace Reaktoro {

auto export_EquilibriumPath() -> void
{
    py::class_<EquilibriumPathOptions>("EquilibriumPathOptions")
        .def_readwrite("equilibrium", &EquilibriumPathOptions::equilibrium)
        .def_readwrite("ode", &EquilibriumPathOptions::ode)
        ;

    py::class_<EquilibriumPathResult>("EquilibriumPathResult")
        .def_readwrite("equilibrium", &EquilibriumPathResult::equilibrium)
        ;

    auto setPartition1 = static_cast<void(EquilibriumPath::*)(const Partition&)>(&EquilibriumPath::setPartition);
    auto setPartition2 = static_cast<void(EquilibriumPath::*)(std::string)>(&EquilibriumPath::setPartition);

    py::class_<EquilibriumPath>("EquilibriumPath", py::no_init)
        .def(py::init<const ChemicalSystem&>())
        .def("setOptions", &EquilibriumPath::setOptions)
        .def("setPartition", setPartition1)
        .def("setPartition", setPartition2)
        .def("solve", &EquilibriumPath::solve)
        .def("output", &EquilibriumPath::output)
        .def("plot", &EquilibriumPath::plot)
        .def("plots", &EquilibriumPath::plots)
<<<<<<< HEAD
        .def("system", &EquilibriumPath::system)
        .def("partition", &EquilibriumPath::partition)
=======
        .def("system", &EquilibriumPath::system, py::return_internal_reference<>())
        .def("partition", &EquilibriumPath::partition, py::return_internal_reference<>())
>>>>>>> dc663fed
        ;
}

} // namespace Reaktoro<|MERGE_RESOLUTION|>--- conflicted
+++ resolved
@@ -54,13 +54,8 @@
         .def("output", &EquilibriumPath::output)
         .def("plot", &EquilibriumPath::plot)
         .def("plots", &EquilibriumPath::plots)
-<<<<<<< HEAD
-        .def("system", &EquilibriumPath::system)
-        .def("partition", &EquilibriumPath::partition)
-=======
         .def("system", &EquilibriumPath::system, py::return_internal_reference<>())
         .def("partition", &EquilibriumPath::partition, py::return_internal_reference<>())
->>>>>>> dc663fed
         ;
 }
 
