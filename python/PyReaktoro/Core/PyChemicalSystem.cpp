--- conflicted
+++ resolved
@@ -33,32 +33,6 @@
 #include <Reaktoro/Thermodynamics/Core/ChemicalEditor.hpp>
 
 namespace Reaktoro {
-<<<<<<< HEAD
-=======
-namespace {
-
-auto createChemicalSystemFromChemicalEditor(const ChemicalEditor& editor) -> boost::shared_ptr<ChemicalSystem>
-{
-    return boost::make_shared<ChemicalSystem>(editor);
-}
-
-auto createChemicalSystemFromGems(Gems& gems) -> boost::shared_ptr<ChemicalSystem>
-{
-    return boost::make_shared<ChemicalSystem>(gems);
-}
-
-auto createChemicalSystemFromPhreeqc(Phreeqc& phreeqc) -> boost::shared_ptr<ChemicalSystem>
-{
-    return boost::make_shared<ChemicalSystem>(phreeqc);
-}
-
-auto createChemicalSystemFromPhreeqcEditor(PhreeqcEditor& editor) -> boost::shared_ptr<ChemicalSystem>
-{
-    return boost::make_shared<ChemicalSystem>(editor);
-}
-
-} // namespace
->>>>>>> f2cb0eb7
 
 void exportChemicalSystem(py::module& m)
 {
@@ -81,16 +55,10 @@
     py::class_<ChemicalSystem>(m, "ChemicalSystem")
         .def(py::init<>())
         .def(py::init<const std::vector<Phase>&>())
-<<<<<<< HEAD
         .def(py::init([](const ChemicalEditor& editor) { return std::make_unique<ChemicalSystem>(editor); }))
         .def(py::init([](Gems& gems) { return std::make_unique<ChemicalSystem>(gems); }))
         .def(py::init([](Phreeqc& phreeqc) { return std::make_unique<ChemicalSystem>(phreeqc); }))
-=======
-        .def("__init__", py::make_constructor(createChemicalSystemFromChemicalEditor))
-        .def("__init__", py::make_constructor(createChemicalSystemFromGems))
-        .def("__init__", py::make_constructor(createChemicalSystemFromPhreeqc))
-        .def("__init__", py::make_constructor(createChemicalSystemFromPhreeqcEditor))
->>>>>>> f2cb0eb7
+        .def(py::init([](const PhreeqcEditor& editor) { return std::make_unique<ChemicalSystem>(editor); }))
         .def("numElements", &ChemicalSystem::numElements)
         .def("numSpecies", &ChemicalSystem::numSpecies)
         .def("numSpeciesInPhase", &ChemicalSystem::numSpeciesInPhase)
