--- conflicted
+++ resolved
@@ -693,7 +693,6 @@
     return pimpl->eprops;
 }
 
-<<<<<<< HEAD
 auto ChemicalState::output(std::string filename) const -> void
 {
     std::ofstream out(filename);
@@ -837,10 +836,7 @@
     return pimpl->z;
 }
 
-auto operator<<(std::ostream& out, const ChemicalState& state) -> std::ostream&
-=======
 auto ChemicalState::output(std::ostream& out, int precision) const -> void
->>>>>>> 848e69c8
 {
     auto const& state = *this;
     const ChemicalSystem& system = state.system();
