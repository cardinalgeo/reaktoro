# Require a certain version of cmake
cmake_minimum_required(VERSION 2.8)

# Recursively collect all header files from the current directory
file(GLOB_RECURSE HEADER_FILES RELATIVE ${CMAKE_CURRENT_SOURCE_DIR} *.hpp *.hxx)

# Recursively collect all source files from the current directory
file(GLOB_RECURSE SOURCE_FILES RELATIVE ${CMAKE_CURRENT_SOURCE_DIR} *.cpp)

# The name of the shared and static libraries
set(REAKTORO_SHARED_LIB ${PROJECT_NAME}${SUFFIX_SHARED_LIBS})
set(REAKTORO_STATIC_LIB ${PROJECT_NAME}${SUFFIX_STATIC_LIBS})

# Set the list of names of the third-party targets and libraries
set(THIRDPARTY_TARGETS PUGIXML YAMLCPP MINIZ CVODE)
set(THIRDPARTY_LIBS pugixml yaml-cpp miniz sundials_cvode sundials_nvecserial)

if(LINK_PHREEQC)
    set(THIRDPARTY_TARGETS ${THIRDPARTY_TARGETS} PHREEQC)
    set(THIRDPARTY_LIBS ${THIRDPARTY_LIBS} phreeqc)
endif()

if(LINK_GEMS)
    set(THIRDPARTY_TARGETS ${THIRDPARTY_TARGETS} GEMS)
    set(THIRDPARTY_LIBS ${THIRDPARTY_LIBS} gems)
endif()

# Compile Reaktoro into object files
add_library(ReaktoroObject OBJECT ${HEADER_FILES} ${SOURCE_FILES})

# Specify the third-party dependencies of Reaktoro to ensure proper build sequence
add_dependencies(ReaktoroObject ${THIRDPARTY_TARGETS})

# Check if a shared library for Reaktoro must be built
if(BUILD_SHARED_LIBS)
    add_library(ReaktoroShared SHARED $<TARGET_OBJECTS:ReaktoroObject>)
    target_link_libraries(ReaktoroShared ${THIRDPARTY_LIBS})
    set_target_properties(ReaktoroShared PROPERTIES OUTPUT_NAME Reaktoro)
    install(TARGETS ReaktoroShared DESTINATION "lib" COMPONENT libraries)
endif()

# Check if a static library for Reaktoro must be built
if(BUILD_STATIC_LIBS)
    add_library(ReaktoroStatic STATIC $<TARGET_OBJECTS:ReaktoroObject>)
    target_link_libraries(ReaktoroStatic ${THIRDPARTY_LIBS})
    set_target_properties(ReaktoroStatic PROPERTIES OUTPUT_NAME Reaktoro)
<<<<<<< HEAD
=======
    install(TARGETS ReaktoroStatic DESTINATION "lib" COMPONENT libraries)
>>>>>>> dc663fed
endif()

# Check if an interpreter executable for Reaktoro must be built
if(BUILD_INTERPRETER)
    add_executable(ReaktoroInterpreter $<TARGET_OBJECTS:ReaktoroObject>)
    if(BUILD_STATIC_LIBS)
        message(STATUS "Interpreter will be linked against `static library`.")
        target_link_libraries(ReaktoroInterpreter ReaktoroStatic)
    else()
        message(STATUS "Interpreter will be linked against `shared library`.")
        target_link_libraries(ReaktoroInterpreter ReaktoroShared)
    endif()
    set_target_properties(ReaktoroInterpreter PROPERTIES OUTPUT_NAME reaktoro)
<<<<<<< HEAD
endif()
=======
    install(TARGETS ReaktoroInterpreter DESTINATION "bin" COMPONENT applications)
endif()

# Create an install target for Reaktoro header files
install(DIRECTORY ${REAKTORO_SOURCE_DIR}
    DESTINATION "include" COMPONENT headers
    FILES_MATCHING PATTERN "*.hpp" PATTERN "*.hxx")

# Create an install target for Eigen header files
install(DIRECTORY ${REAKTORO_SOURCE_DIR}/Eigen
    DESTINATION "include/Reaktoro" COMPONENT headers)
>>>>>>> dc663fed
<|MERGE_RESOLUTION|>--- conflicted
+++ resolved
@@ -44,10 +44,7 @@
     add_library(ReaktoroStatic STATIC $<TARGET_OBJECTS:ReaktoroObject>)
     target_link_libraries(ReaktoroStatic ${THIRDPARTY_LIBS})
     set_target_properties(ReaktoroStatic PROPERTIES OUTPUT_NAME Reaktoro)
-<<<<<<< HEAD
-=======
     install(TARGETS ReaktoroStatic DESTINATION "lib" COMPONENT libraries)
->>>>>>> dc663fed
 endif()
 
 # Check if an interpreter executable for Reaktoro must be built
@@ -61,9 +58,6 @@
         target_link_libraries(ReaktoroInterpreter ReaktoroShared)
     endif()
     set_target_properties(ReaktoroInterpreter PROPERTIES OUTPUT_NAME reaktoro)
-<<<<<<< HEAD
-endif()
-=======
     install(TARGETS ReaktoroInterpreter DESTINATION "bin" COMPONENT applications)
 endif()
 
@@ -74,5 +68,4 @@
 
 # Create an install target for Eigen header files
 install(DIRECTORY ${REAKTORO_SOURCE_DIR}/Eigen
-    DESTINATION "include/Reaktoro" COMPONENT headers)
->>>>>>> dc663fed
+    DESTINATION "include/Reaktoro" COMPONENT headers)