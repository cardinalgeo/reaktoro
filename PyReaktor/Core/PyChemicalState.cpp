// Reaktor is a C++ library for computational reaction modelling.
//
// Copyright (C) 2014 Allan Leal
//
// This program is free software: you can redistribute it and/or modify
// it under the terms of the GNU General Public License as published by
// the Free Software Foundation, either version 3 of the License, or
// (at your option) any later version.
//
// This program is distributed in the hope that it will be useful,
// but WITHOUT ANY WARRANTY; without even the implied warranty of
// MERCHANTABILITY or FITNESS FOR A PARTICULAR PURPOSE. See the
// GNU General Public License for more details.
//
// You should have received a copy of the GNU General Public License
// along with this program. If not, see <http://www.gnu.org/licenses/>.

#include "PyChemicalState.hpp"

// Boost includes
#include <boost/python.hpp>
#include <boost/smart_ptr.hpp>
namespace py = boost::python;

// Reaktor includes
#include <Reaktor/Core/ChemicalSystem.hpp>
#include <Reaktor/Core/ChemicalState.hpp>
#include <Reaktor/Interfaces/Gems.hpp>
#include <Reaktor/Interfaces/Phreeqx.hpp>

namespace Reaktor {
namespace {

auto createChemicalStateGems(const Gems& gems) -> boost::shared_ptr<ChemicalState>
{
    return boost::make_shared<ChemicalState>(gems.operator ChemicalState());
}

auto createChemicalStatePhreeqx(const Phreeqx& phreeqx) -> boost::shared_ptr<ChemicalState>
{
    return boost::make_shared<ChemicalState>(phreeqx.operator ChemicalState());
}

auto assignChemicalState(ChemicalState& state, const ChemicalState& other) -> void
{
    state = other;
}

auto cloneChemicalState(ChemicalState& state) -> ChemicalState
{
    return state;
}

}  // namespace

auto export_ChemicalState() -> void
{
    auto setTemperature1 = static_cast<void(ChemicalState::*)(double)>(&ChemicalState::setTemperature);
    auto setTemperature2 = static_cast<void(ChemicalState::*)(double, std::string)>(&ChemicalState::setTemperature);

    auto setPressure1 = static_cast<void(ChemicalState::*)(double)>(&ChemicalState::setPressure);
    auto setPressure2 = static_cast<void(ChemicalState::*)(double, std::string)>(&ChemicalState::setPressure);

    auto setSpeciesAmounts1 = static_cast<void(ChemicalState::*)(double)>(&ChemicalState::setSpeciesAmounts);
    auto setSpeciesAmounts2 = static_cast<void(ChemicalState::*)(const Vector&)>(&ChemicalState::setSpeciesAmounts);

    auto setSpeciesAmount1 = static_cast<void(ChemicalState::*)(Index, double)>(&ChemicalState::setSpeciesAmount);
    auto setSpeciesAmount2 = static_cast<void(ChemicalState::*)(std::string, double)>(&ChemicalState::setSpeciesAmount);
    auto setSpeciesAmount3 = static_cast<void(ChemicalState::*)(Index, double, std::string)>(&ChemicalState::setSpeciesAmount);
    auto setSpeciesAmount4 = static_cast<void(ChemicalState::*)(std::string, double, std::string)>(&ChemicalState::setSpeciesAmount);

    auto setPhaseVolume1 = static_cast<void(ChemicalState::*)(Index, double)>(&ChemicalState::setPhaseVolume);
    auto setPhaseVolume2 = static_cast<void(ChemicalState::*)(std::string, double)>(&ChemicalState::setPhaseVolume);

    auto speciesAmount1 = static_cast<double(ChemicalState::*)(Index) const>(&ChemicalState::speciesAmount);
    auto speciesAmount2 = static_cast<double(ChemicalState::*)(std::string) const>(&ChemicalState::speciesAmount);
    auto speciesAmount3 = static_cast<double(ChemicalState::*)(Index, std::string) const>(&ChemicalState::speciesAmount);
    auto speciesAmount4 = static_cast<double(ChemicalState::*)(std::string, std::string) const>(&ChemicalState::speciesAmount);

    auto elementAmount1 = static_cast<double(ChemicalState::*)(Index) const>(&ChemicalState::elementAmount);
    auto elementAmount2 = static_cast<double(ChemicalState::*)(std::string) const>(&ChemicalState::elementAmount);
    auto elementAmount3 = static_cast<double(ChemicalState::*)(Index, std::string) const>(&ChemicalState::elementAmount);
    auto elementAmount4 = static_cast<double(ChemicalState::*)(std::string, std::string) const>(&ChemicalState::elementAmount);

    auto elementAmountInPhase1 = static_cast<double(ChemicalState::*)(Index, Index) const>(&ChemicalState::elementAmountInPhase);
    auto elementAmountInPhase2 = static_cast<double(ChemicalState::*)(std::string, std::string) const>(&ChemicalState::elementAmountInPhase);
    auto elementAmountInPhase3 = static_cast<double(ChemicalState::*)(Index, Index, std::string) const>(&ChemicalState::elementAmountInPhase);
    auto elementAmountInPhase4 = static_cast<double(ChemicalState::*)(std::string, std::string, std::string) const>(&ChemicalState::elementAmountInPhase);

    auto elementAmountInSpecies1 = static_cast<double(ChemicalState::*)(Index, const Indices&) const>(&ChemicalState::elementAmountInSpecies);
    auto elementAmountInSpecies2 = static_cast<double(ChemicalState::*)(Index, const Indices&, std::string) const>(&ChemicalState::elementAmountInSpecies);

    py::class_<ChemicalState>("ChemicalState", py::no_init)
        .def(py::init<const ChemicalSystem&>())
        .def(py::init<const ChemicalState&>())
        .def("__init__", py::make_constructor(createChemicalStateGems))
        .def("__init__", py::make_constructor(createChemicalStatePhreeqx))
        .def("assign", assignChemicalState)
        .def("clone", cloneChemicalState)
        .def("setTemperature", setTemperature1)
        .def("setTemperature", setTemperature2)
        .def("setPressure", setPressure1)
        .def("setPressure", setPressure2)
        .def("setSpeciesAmounts", setSpeciesAmounts1)
        .def("setSpeciesAmounts", setSpeciesAmounts2)
        .def("setSpeciesAmount", setSpeciesAmount1)
        .def("setSpeciesAmount", setSpeciesAmount2)
        .def("setSpeciesAmount", setSpeciesAmount3)
        .def("setSpeciesAmount", setSpeciesAmount4)
        .def("setChargePotential", &ChemicalState::setChargePotential)
        .def("setElementPotentials", &ChemicalState::setElementPotentials)
        .def("setSpeciesPotentials", &ChemicalState::setSpeciesPotentials)
        .def("setVolume", &ChemicalState::setVolume)
        .def("setPhaseVolume", setPhaseVolume1)
        .def("setPhaseVolume", setPhaseVolume2)
        .def("scaleSpeciesAmounts", &ChemicalState::scaleSpeciesAmounts)
        .def("scaleSpeciesAmountsInPhase", &ChemicalState::scaleSpeciesAmountsInPhase)
        .def("system", &ChemicalState::system, py::return_value_policy<py::copy_const_reference>())
        .def("temperature", &ChemicalState::temperature)
        .def("pressure", &ChemicalState::pressure)
        .def("speciesAmounts", &ChemicalState::speciesAmounts, py::return_value_policy<py::copy_const_reference>())
        .def("chargePotential", &ChemicalState::chargePotential)
        .def("elementPotentials", &ChemicalState::elementPotentials, py::return_value_policy<py::copy_const_reference>())
        .def("speciesPotentials", &ChemicalState::speciesPotentials, py::return_value_policy<py::copy_const_reference>())
        .def("speciesAmount", speciesAmount1)
        .def("speciesAmount", speciesAmount2)
        .def("speciesAmount", speciesAmount3)
        .def("speciesAmount", speciesAmount4)
        .def("elementAmounts", &ChemicalState::elementAmounts)
        .def("elementAmountsInPhase", &ChemicalState::elementAmountsInPhase)
        .def("elementAmountsInSpecies", &ChemicalState::elementAmountsInSpecies)
        .def("elementAmount", elementAmount1)
        .def("elementAmount", elementAmount2)
        .def("elementAmount", elementAmount3)
        .def("elementAmount", elementAmount4)
        .def("elementAmountInPhase", elementAmountInPhase1)
        .def("elementAmountInPhase", elementAmountInPhase2)
        .def("elementAmountInPhase", elementAmountInPhase3)
        .def("elementAmountInPhase", elementAmountInPhase4)
        .def("elementAmountInSpecies", elementAmountInSpecies1)
        .def("elementAmountInSpecies", elementAmountInSpecies2)
<<<<<<< HEAD
        .def(py::self_ns::str(py::self_ns::self));
=======
        .def(py::self + py::self)
        .def(double() * py::self)
        .def(py::self * double())
        .def(py::self_ns::str(py::self_ns::self))
>>>>>>> 48c97e9d
        ;
}

} //space Reaktor<|MERGE_RESOLUTION|>--- conflicted
+++ resolved
@@ -139,14 +139,10 @@
         .def("elementAmountInPhase", elementAmountInPhase4)
         .def("elementAmountInSpecies", elementAmountInSpecies1)
         .def("elementAmountInSpecies", elementAmountInSpecies2)
-<<<<<<< HEAD
-        .def(py::self_ns::str(py::self_ns::self));
-=======
         .def(py::self + py::self)
         .def(double() * py::self)
         .def(py::self * double())
         .def(py::self_ns::str(py::self_ns::self))
->>>>>>> 48c97e9d
         ;
 }
 
